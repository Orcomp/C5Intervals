--- conflicted
+++ resolved
@@ -1,305 +1,298 @@
-﻿using System;
-using System.Collections.Generic;
-using System.IO;
-using System.Linq;
-using C5.Tests.intervaled.Generic;
-using C5.intervaled;
-using NUnit.Framework;
-
-namespace C5.Tests.intervaled
-{
-    //using SequencedIntervalsOfInt = TreeBag<IInterval<int>>;
-    using IntervalOfInt = IntervalBase<int>;
-
-    namespace IntervalBinarySearchTree
-    {
-
-        [TestFixture]
-        public class IntervalBinarySearchTreeIBS : Generic.IBS
-        {
-            internal override IIntervaled<int> Factory(IEnumerable<IInterval<int>> intervals)
-            {
-                return new IntervalBinarySearchTree<int>(intervals);
-            }
-
-            [Test]
-            public void Print()
-            {
-                File.WriteAllText(@"../../intervaled/data/interval_binary_search_tree.gv", ((IntervalBinarySearchTree<int>) Intervaled).Graphviz());
-            }
-
-            [Test]
-            public void MaximumOverlap_IBS_Returns5()
-            {
-                Assert.AreEqual(5, ((IntervalBinarySearchTree<int>) Intervaled).MaximumOverlap);
-            }
-        }
-
-        [TestFixture]
-        public class EndpointInclusion : IntervaledEndpointInclusion
-        {
-            internal override IIntervaled<int> Factory(IEnumerable<IInterval<int>> intervals)
-            {
-                return new IntervalBinarySearchTree<int>(intervals);
-            }
-        }
-
-        [TestFixture]
-        public class NullCollection : IntervaledNullCollection
-        {
-            internal override IIntervaled<int> Factory(IEnumerable<IInterval<int>> intervals)
-            {
-                return new IntervalBinarySearchTree<int>(intervals);
-            }
-
-            [Test]
-            public void MaximumOverlap_EmptyCollection_Returns0()
-            {
-                Assert.AreEqual(0, ((IntervalBinarySearchTree<int>) _intervaled).MaximumOverlap);
-            }
-        }
-
-        [TestFixture]
-        public class EmptyCollection : IntervaledEmptyCollection
-        {
-            internal override IIntervaled<int> Factory(IEnumerable<IInterval<int>> intervals)
-            {
-                return new IntervalBinarySearchTree<int>(intervals);
-            }
-
-            [Test]
-            public void MaximumOverlap_EmptyCollection_Returns0()
-            {
-                Assert.AreEqual(0, ((IntervalBinarySearchTree<int>) _intervaled).MaximumOverlap);
-            }
-        }
-
-        [TestFixture]
-        public class Sample100 : Generic.Sample100
-        {
-            protected override IIntervaled<int> Factory(IEnumerable<IInterval<int>> intervals)
-            {
-                return new IntervalBinarySearchTree<int>(intervals);
-            }
-        }
-
-        [TestFixture, Ignore]
-        public class IBSPerformance : Generic.Performance23333
-        {
-            protected override IIntervaled<int> Factory(IEnumerable<IInterval<int>> intervals)
-            {
-                return new IntervalBinarySearchTree<int>(intervals);
-            }
-        }
-
-        [TestFixture]
-        public class BensTest : Generic.BensTest
-        {
-            protected override IIntervaled<int> Factory(IEnumerable<IInterval<int>> intervals)
-            {
-                return new IntervalBinarySearchTree<int>(intervals);
-            }
-
-            [Test]
-            public void MaximumOverlap_BensCollection_Returns2()
-            {
-                Assert.AreEqual(2, ((IntervalBinarySearchTree<int>) _intervaled).MaximumOverlap);
-            }
-        }
-
-        [TestFixture]
-        public class IBSRemove
-        {
-            //************************************
-            //   0     5    10    15    20    25
-            //   |     |     |     |     |     |
-            //             A[----------]                
-            //    B[-----]         
-            //   C[-)
-            //                      D(---]                 
-            //            E[----]   
-            //                        F*
-            //...--------------------]G
-            //        H(-----)
-            //           
-            //************************************
-
-            private IntervalBinarySearchTree<int> _intervales;
-
-            public class Interval : IntervalBase<int>
-            {
-                private readonly string _name;
-
-                public Interval(string name, int query)
-                    : base(query)
-                {
-                    _name = name;
-                }
-
-                public Interval(string name, int low, int high)
-                    : base(low, high)
-                {
-                    _name = name;
-                }
-
-                public Interval(string name, int low, int high, bool lowIncluded, bool highIncluded)
-                    : base(low, high, lowIncluded, highIncluded)
-                {
-                    _name = name;
-                }
-
-                public Interval(string name, IInterval<int> i)
-                    : base(i)
-                {
-                    _name = name;
-                }
-
-                public Interval(string name, IInterval<int> low, IInterval<int> high)
-                    : base(low, high)
-                {
-                    _name = name;
-                }
-
-                public override string ToString()
-                {
-                    return _name;
-                }
-            }
-
-<<<<<<< HEAD
-            private static readonly IInterval<int> A =  new Interval("A", 9, 19, true, true);
-            private static readonly IInterval<int> B =  new Interval("B", 2, 7, true, true);
-            private static readonly IInterval<int> C =  new Interval("C", 1, 3);
-            private static readonly IInterval<int> D =  new Interval("D", 17, 20, false, true);
-            private static readonly IInterval<int> E1 = new Interval("E1", 8, 12, true, true);
-=======
-            private static readonly IInterval<int> A = new Interval("A", 9, 19, true, true);
-            private static readonly IInterval<int> B = new Interval("B", 2, 7, true, true);
-            private static readonly IInterval<int> C = new Interval("C", 1, 3);
-            private static readonly IInterval<int> D = new Interval("D", 17, 20, false, true);
-            private static readonly IInterval<int> E1 = new Interval("E", 8, 12, true, true);
->>>>>>> 7837277d
-            private static readonly IInterval<int> E2 = new Interval("E2", 8, 12, true, true);
-            private static readonly IInterval<int> F = new Interval("F", 18);
-            private static readonly IInterval<int> G = new Interval("G", int.MinValue, 17, false, true);
-            private static readonly IInterval<int> H = new Interval("H", 5, 10, false, false);
-            private static readonly IInterval<int> A1 = new Interval("A1", 1, 2, true, true);
-            private static readonly IInterval<int> A2 = new Interval("A2", 1, 4, true, true);
-            private static readonly IInterval<int> A3 = new Interval("A3", 6, 12, true, true);
-            private static readonly IInterval<int> A4 = new Interval("A4", 5, 21, true, true);
-
-            [SetUp]
-            public void Init()
-            {
-                _intervales = new IntervalBinarySearchTree<int>()
-                    {
-                        A, B, C, D, E1, E2, F, G, H
-                    };
-
-                //_intervales.Add(A1);
-                //_intervales.Remove(A1);
-                //_intervales.Add(A2);
-                //_intervales.Remove(A2);
-                //_intervales.Add(A3);
-                //_intervales.Remove(A3);
-                //_intervales.Add(A4);
-                //_intervales.Remove(A4);
-            }
-
-            [Test]
-            public void Print()
-            {
-                File.WriteAllText(@"../../intervaled/data/ibs9_graph.gv", _intervales.Graphviz());
-            }
-
-            private void range(IInterval<int> query, IEnumerable<IInterval<int>> expected)
-            {
-                CollectionAssert.AreEquivalent(expected, _intervales.FindOverlaps(query));
-            }
-
-            [TestCaseSource(typeof(IBSRemove), "StabCases")]
-            public void Overlap_StabbingAtKeyPoints_ReturnsSpecifiedIntervals_TestCase(int query, IEnumerable<IInterval<int>> expected)
-            {
-                CollectionAssert.AreEquivalent(expected, _intervales.FindOverlaps(query));
-            }
-
-            public static object[] StabCases = new object[] {
-                new object[] { 0, new[] { G }},
-                new object[] { 1, new[] { C, G }},
-                new object[] { 2, new[] { B, C, G }},
-                new object[] { 3, new[] { B, G }},
-                new object[] { 5, new[] { B, G }},
-                new object[] { 7, new[] { B, G, H }},
-                new object[] { 8, new[] { E1, E2, G, H }},
-                new object[] { 9, new[] { A, E1, E2, G, H }},
-                new object[] {10, new[] { A, E1, E2, G }},
-                new object[] {12, new[] { A, E1, E2, G }},
-                new object[] {15, new[] { A, G }},
-                new object[] {17, new[] { A, G }},
-                new object[] {18, new[] { A, D, F }},
-                new object[] {19, new[] { A, D }},
-                new object[] {20, new[] { D }},
-                new object[] {21, Enumerable.Empty<IInterval<int>>()},
-            };
-
-            // TODO: Finish
-            [Test]
-            public void Overlap_Range_ReturnsSpecifiedIntervals()
-            {
-                range(new IntervalOfInt(0, 2, true, true), new[] { B, C, G });
-            }
-
-            [Test]
-            public void Span_IBS_ReturnSpan()
-            {
-                var span = _intervales.Span;
-                var expected = new IntervalOfInt(int.MinValue, 20, false, true);
-                Assert.That(expected.Equals(span));
-            }
-
-            [Test]
-            public void MaximumOverlap_IBS_Returns5()
-            {
-                Assert.AreEqual(5, _intervales.MaximumOverlap);
-            }
-        }
-
-        [TestFixture]
-        public class MaximumOverlap
-        {
-            private IntervalBinarySearchTree<int> _intervaled;
-
-            [SetUp]
-            public void Init()
-            {
-                _intervaled = new IntervalBinarySearchTree<int>();
-            }
-
-            [Test]
-            public void MaximumOverlap_EmptyCollection_ReturnZero()
-            {
-                Assert.AreEqual(0, _intervaled.MaximumOverlap);
-            }
-
-            [Test]
-            public void MaximumOverlap_NonOverlappingIntervals_ReturnOne()
-            {
-                _intervaled.Add(new IntervalOfInt(1, 2));
-                _intervaled.Add(new IntervalOfInt(2, 3));
-                _intervaled.Add(new IntervalOfInt(3, 4));
-                _intervaled.Add(new IntervalOfInt(4, 5));
-
-                Assert.AreEqual(1, _intervaled.MaximumOverlap);
-            }
-
-            [Test]
-            public void MaximumOverlap_MaximumOverlapBetweenDescreteValues_ReturnTwo()
-            {
-                _intervaled.Add(new IntervalOfInt(1, 3, false, false));
-                _intervaled.Add(new IntervalOfInt(2, 4, false, false));
-
-                Assert.AreEqual(2, _intervaled.MaximumOverlap);
-            }
-        }
-    }
-}
+﻿using System;
+using System.Collections.Generic;
+using System.IO;
+using System.Linq;
+using C5.Tests.intervaled.Generic;
+using C5.intervaled;
+using NUnit.Framework;
+
+namespace C5.Tests.intervaled
+{
+    //using SequencedIntervalsOfInt = TreeBag<IInterval<int>>;
+    using IntervalOfInt = IntervalBase<int>;
+
+    namespace IntervalBinarySearchTree
+    {
+
+        [TestFixture]
+        public class IntervalBinarySearchTreeIBS : Generic.IBS
+        {
+            internal override IIntervaled<int> Factory(IEnumerable<IInterval<int>> intervals)
+            {
+                return new IntervalBinarySearchTree<int>(intervals);
+            }
+
+            [Test]
+            public void Print()
+            {
+                File.WriteAllText(@"../../intervaled/data/interval_binary_search_tree.gv", ((IntervalBinarySearchTree<int>)Intervaled).Graphviz());
+            }
+
+            [Test]
+            public void MaximumOverlap_IBS_Returns5()
+            {
+                Assert.AreEqual(5, ((IntervalBinarySearchTree<int>)Intervaled).MaximumOverlap);
+            }
+        }
+
+        [TestFixture]
+        public class EndpointInclusion : IntervaledEndpointInclusion
+        {
+            internal override IIntervaled<int> Factory(IEnumerable<IInterval<int>> intervals)
+            {
+                return new IntervalBinarySearchTree<int>(intervals);
+            }
+        }
+
+        [TestFixture]
+        public class NullCollection : IntervaledNullCollection
+        {
+            internal override IIntervaled<int> Factory(IEnumerable<IInterval<int>> intervals)
+            {
+                return new IntervalBinarySearchTree<int>(intervals);
+            }
+
+            [Test]
+            public void MaximumOverlap_EmptyCollection_Returns0()
+            {
+                Assert.AreEqual(0, ((IntervalBinarySearchTree<int>)_intervaled).MaximumOverlap);
+            }
+        }
+
+        [TestFixture]
+        public class EmptyCollection : IntervaledEmptyCollection
+        {
+            internal override IIntervaled<int> Factory(IEnumerable<IInterval<int>> intervals)
+            {
+                return new IntervalBinarySearchTree<int>(intervals);
+            }
+
+            [Test]
+            public void MaximumOverlap_EmptyCollection_Returns0()
+            {
+                Assert.AreEqual(0, ((IntervalBinarySearchTree<int>)_intervaled).MaximumOverlap);
+            }
+        }
+
+        [TestFixture]
+        public class Sample100 : Generic.Sample100
+        {
+            protected override IIntervaled<int> Factory(IEnumerable<IInterval<int>> intervals)
+            {
+                return new IntervalBinarySearchTree<int>(intervals);
+            }
+        }
+
+        [TestFixture, Ignore]
+        public class IBSPerformance : Generic.Performance23333
+        {
+            protected override IIntervaled<int> Factory(IEnumerable<IInterval<int>> intervals)
+            {
+                return new IntervalBinarySearchTree<int>(intervals);
+            }
+        }
+
+        [TestFixture]
+        public class BensTest : Generic.BensTest
+        {
+            protected override IIntervaled<int> Factory(IEnumerable<IInterval<int>> intervals)
+            {
+                return new IntervalBinarySearchTree<int>(intervals);
+            }
+
+            [Test]
+            public void MaximumOverlap_BensCollection_Returns2()
+            {
+                Assert.AreEqual(2, ((IntervalBinarySearchTree<int>)_intervaled).MaximumOverlap);
+            }
+        }
+
+        [TestFixture]
+        public class IBSRemove
+        {
+            //************************************
+            //   0     5    10    15    20    25
+            //   |     |     |     |     |     |
+            //             A[----------]                
+            //    B[-----]         
+            //   C[-)
+            //                      D(---]                 
+            //            E[----]   
+            //                        F*
+            //...--------------------]G
+            //        H(-----)
+            //           
+            //************************************
+
+            private IntervalBinarySearchTree<int> _intervales;
+
+            public class Interval : IntervalBase<int>
+            {
+                private readonly string _name;
+
+                public Interval(string name, int query)
+                    : base(query)
+                {
+                    _name = name;
+                }
+
+                public Interval(string name, int low, int high)
+                    : base(low, high)
+                {
+                    _name = name;
+                }
+
+                public Interval(string name, int low, int high, bool lowIncluded, bool highIncluded)
+                    : base(low, high, lowIncluded, highIncluded)
+                {
+                    _name = name;
+                }
+
+                public Interval(string name, IInterval<int> i)
+                    : base(i)
+                {
+                    _name = name;
+                }
+
+                public Interval(string name, IInterval<int> low, IInterval<int> high)
+                    : base(low, high)
+                {
+                    _name = name;
+                }
+
+                public override string ToString()
+                {
+                    return _name;
+                }
+            }
+
+
+            private static readonly IInterval<int> A = new Interval("A", 9, 19, true, true);
+            private static readonly IInterval<int> B = new Interval("B", 2, 7, true, true);
+            private static readonly IInterval<int> C = new Interval("C", 1, 3);
+            private static readonly IInterval<int> D = new Interval("D", 17, 20, false, true);
+            private static readonly IInterval<int> E1 = new Interval("E1", 8, 12, true, true);
+            private static readonly IInterval<int> E2 = new Interval("E2", 8, 12, true, true);
+            private static readonly IInterval<int> F = new Interval("F", 18);
+            private static readonly IInterval<int> G = new Interval("G", int.MinValue, 17, false, true);
+            private static readonly IInterval<int> H = new Interval("H", 5, 10, false, false);
+            private static readonly IInterval<int> A1 = new Interval("A1", 1, 2, true, true);
+            private static readonly IInterval<int> A2 = new Interval("A2", 1, 4, true, true);
+            private static readonly IInterval<int> A3 = new Interval("A3", 6, 12, true, true);
+            private static readonly IInterval<int> A4 = new Interval("A4", 5, 21, true, true);
+
+            [SetUp]
+            public void Init()
+            {
+                _intervales = new IntervalBinarySearchTree<int>()
+                    {
+                        A, B, C, D, E1, E2, F, G, H
+                    };
+
+                //_intervales.Add(A1);
+                //_intervales.Remove(A1);
+                //_intervales.Add(A2);
+                //_intervales.Remove(A2);
+                //_intervales.Add(A3);
+                //_intervales.Remove(A3);
+                //_intervales.Add(A4);
+                //_intervales.Remove(A4);
+            }
+
+            [Test]
+            public void Print()
+            {
+                File.WriteAllText(@"../../intervaled/data/ibs9_graph.gv", _intervales.Graphviz());
+            }
+
+            private void range(IInterval<int> query, IEnumerable<IInterval<int>> expected)
+            {
+                CollectionAssert.AreEquivalent(expected, _intervales.FindOverlaps(query));
+            }
+
+            [TestCaseSource(typeof(IBSRemove), "StabCases")]
+            public void Overlap_StabbingAtKeyPoints_ReturnsSpecifiedIntervals_TestCase(int query, IEnumerable<IInterval<int>> expected)
+            {
+                CollectionAssert.AreEquivalent(expected, _intervales.FindOverlaps(query));
+            }
+
+            public static object[] StabCases = new object[] {
+                new object[] { 0, new[] { G }},
+                new object[] { 1, new[] { C, G }},
+                new object[] { 2, new[] { B, C, G }},
+                new object[] { 3, new[] { B, G }},
+                new object[] { 5, new[] { B, G }},
+                new object[] { 7, new[] { B, G, H }},
+                new object[] { 8, new[] { E1, E2, G, H }},
+                new object[] { 9, new[] { A, E1, E2, G, H }},
+                new object[] {10, new[] { A, E1, E2, G }},
+                new object[] {12, new[] { A, E1, E2, G }},
+                new object[] {15, new[] { A, G }},
+                new object[] {17, new[] { A, G }},
+                new object[] {18, new[] { A, D, F }},
+                new object[] {19, new[] { A, D }},
+                new object[] {20, new[] { D }},
+                new object[] {21, Enumerable.Empty<IInterval<int>>()},
+            };
+
+            // TODO: Finish
+            [Test]
+            public void Overlap_Range_ReturnsSpecifiedIntervals()
+            {
+                range(new IntervalOfInt(0, 2, true, true), new[] { B, C, G });
+            }
+
+            [Test]
+            public void Span_IBS_ReturnSpan()
+            {
+                var span = _intervales.Span;
+                var expected = new IntervalOfInt(int.MinValue, 20, false, true);
+                Assert.That(expected.Equals(span));
+            }
+
+            [Test]
+            public void MaximumOverlap_IBS_Returns5()
+            {
+                Assert.AreEqual(5, _intervales.MaximumOverlap);
+            }
+        }
+
+        [TestFixture]
+        public class MaximumOverlap
+        {
+            private IntervalBinarySearchTree<int> _intervaled;
+
+            [SetUp]
+            public void Init()
+            {
+                _intervaled = new IntervalBinarySearchTree<int>();
+            }
+
+            [Test]
+            public void MaximumOverlap_EmptyCollection_ReturnZero()
+            {
+                Assert.AreEqual(0, _intervaled.MaximumOverlap);
+            }
+
+            [Test]
+            public void MaximumOverlap_NonOverlappingIntervals_ReturnOne()
+            {
+                _intervaled.Add(new IntervalOfInt(1, 2));
+                _intervaled.Add(new IntervalOfInt(2, 3));
+                _intervaled.Add(new IntervalOfInt(3, 4));
+                _intervaled.Add(new IntervalOfInt(4, 5));
+
+                Assert.AreEqual(1, _intervaled.MaximumOverlap);
+            }
+
+            [Test]
+            public void MaximumOverlap_MaximumOverlapBetweenDescreteValues_ReturnTwo()
+            {
+                _intervaled.Add(new IntervalOfInt(1, 3, false, false));
+                _intervaled.Add(new IntervalOfInt(2, 4, false, false));
+
+                Assert.AreEqual(2, _intervaled.MaximumOverlap);
+            }
+        }
+    }
+}