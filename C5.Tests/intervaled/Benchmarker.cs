--- conflicted
+++ resolved
@@ -1,404 +1,393 @@
-﻿using System;
-using System.Collections.Generic;
-using System.Diagnostics;
-using C5.intervaled;
-using NUnit.Framework;
-using System.Linq;
-
-namespace C5.Tests.intervaled
-{
-    public static class Utils
-    {
-        public static void Shuffle<T>(this T[] list)
-        {
-            var random = new Random();
-            var n = list.Length;
-            while (--n > 0)
-                list.Swap(random.Next(n + 1), n);
-        }
-
-        public static void Swap<T>(this T[] list, int i, int j)
-        {
-            var tmp = list[i];
-            list[i] = list[j];
-            list[j] = tmp;
-        }
-    }
-
-    abstract class WithoutContainment
-    {
-        protected IIntervaled<int> Intervaled;
-<<<<<<< HEAD
-        private const int Repetitions = 200;
-=======
-        private const int Repetitions = 5000000;
->>>>>>> ab3396b8
-
-        protected abstract IIntervaled<int> Factory(IEnumerable<IInterval<int>> intervals);
-
-        public IInterval<int>[] GenerateIntervals(int count)
-        {
-            var intervals = new IInterval<int>[count];
-
-            for (var i = 0; i < count; i++)
-                intervals[i] = new IntervalBase<int>(i, i + 5);
-
-            return intervals;
-        }
-
-        [Test, TestCaseSource(typeof(WithoutContainment), "ConstructorCounts")]
-        public void Constroctor(int count)
-        {
-            var intervals = GenerateIntervals(count);
-
-            var sw = new Stopwatch();
-
-<<<<<<< HEAD
-            for (var i = 0; i < Repetitions; i++)
-            {
-                intervals.Shuffle();
-                sw.Start();
-                Intervaled = Factory(intervals);
-                sw.Stop();
-            }
-
-            sw.Stop();
-            Console.WriteLine("Average creation time for {0} intervals: {1} ms", intervals.Length, sw.ElapsedMilliseconds / Repetitions);
-        }
-
-        public static int[] ConstructorCounts = new[]
-            {
-                100000,
-                200000,
-                300000,
-                400000,
-                500000,
-                600000,
-                700000,
-                800000,
-                900000,
-                1000000
-            };
-    }
-
-    abstract class WithoutContainmentOrOverlaps
-    {
-        protected IIntervaled<int> Intervaled;
-        private const int Repetitions = 200;
-
-        protected abstract IIntervaled<int> Factory(IEnumerable<IInterval<int>> intervals);
-
-        public IInterval<int>[] GenerateIntervals(int count = 1000000)
-        {
-            var intervals = new IInterval<int>[count];
-
-            for (var i = 0; i < count; i++)
-                intervals[i] = new IntervalBase<int>(i * 2, i * 2 + 1);
-
-            return intervals;
-        }
-
-        [Test, TestCaseSource(typeof(WithoutContainmentOrOverlaps), "ConstructorCounts")]
-        public void Constroctor(int count)
-        {
-            var intervals = GenerateIntervals(count);
-
-            var sw = new Stopwatch();
-
-=======
->>>>>>> ab3396b8
-            for (var i = 0; i < Repetitions; i++)
-            {
-                intervals.Shuffle();
-                sw.Start();
-                Intervaled = Factory(intervals);
-                sw.Stop();
-            }
-
-            sw.Stop();
-            Console.WriteLine("Average creation time for {0} intervals: {1} ms", intervals.Length, sw.ElapsedMilliseconds / Repetitions);
-        }
-
-        public static int[] ConstructorCounts = new[]
-            {
-                100000,
-                200000,
-                300000,
-                400000,
-                500000,
-                600000,
-                700000,
-                800000,
-                900000,
-                1000000
-            };
-
-        [Test, TestCaseSource(typeof(WithoutContainment), "ConstructorCounts")]
-        public void Stabbing(int count)
-        {
-            Intervaled = Factory(GenerateIntervals(count));
-
-            var span = Intervaled.Span;
-            var step = (float)(span.High - span.Low) / Repetitions;
-            var sw = new Stopwatch();
-            sw.Start();
-
-            for (var i = 0; i < Repetitions; i++)
-            {
-                // var query =; // random.Next(span.Low, span.High);
-                Intervaled.FindOverlaps((int)(step * i)).Count();
-            }
-            sw.Stop();
-
-            Console.WriteLine("Average creation time for {0} intervals: {1} ms", Intervaled.Count, (float)sw.ElapsedMilliseconds / Repetitions);
-        }
-    }
-
-    abstract class ContainmentOnly
-    {
-        protected IIntervaled<int> Intervaled;
-        private const int Repetitions = 1;
-
-        protected abstract IIntervaled<int> Factory(IEnumerable<IInterval<int>> intervals);
-
-        public IInterval<int>[] GenerateIntervals(int count = 1000000)
-        {
-            var intervals = new IInterval<int>[count];
-            var mid = count / 2;
-
-            for (var i = 0; i < count; i++)
-<<<<<<< HEAD
-                intervals[i] = new IntervalBase<int>(mid - i, mid + (i + 1) * 2);
-=======
-                intervals[i] = new IntervalBase<int>(mid - i, mid + i + 1);
-
-            return intervals;
-        }
-
-        [Test, TestCaseSource(typeof(ContainmentOnly), "ConstructorCounts")]
-        public void Constroctor(int count)
-        {
-            var intervals = GenerateIntervals(count);
-
-            var sw = new Stopwatch();
-
-            for (var i = 0; i < Repetitions; i++)
-            {
-                intervals.Shuffle();
-                sw.Start();
-                Intervaled = Factory(intervals);
-                sw.Stop();
-            }
-
-            sw.Stop();
-            Console.WriteLine("Average creation time for {0} intervals: {1} ms", intervals.Length, sw.ElapsedMilliseconds / Repetitions);
-        }
-
-        public static int[] ConstructorCounts = new[]
-            {
-                100000,
-                200000,
-                300000,
-                400000,
-                500000,
-                600000,
-                700000,
-                800000,
-                900000,
-                1000000
-            };
-    }
-
-    abstract class WithContainment
-    {
-        protected IIntervaled<int> Intervaled;
-        private const int Repetitions = 1;
-
-        protected abstract IIntervaled<int> Factory(IEnumerable<IInterval<int>> intervals);
-
-        public IInterval<int>[] GenerateIntervals(int count = 1000000)
-        {
-            var intervals = new IInterval<int>[count];
-            var mid = 0;
-
-            for (int i = 0; i < count / 5; i++)
-            {
-                mid = i * 5;
-                for (var j = 0; j < 5; j++)
-                    intervals[mid + j] = new IntervalBase<int>(mid - j, mid + j + 1);
-            }
->>>>>>> ab3396b8
-
-            return intervals;
-        }
-
-        [Test, TestCaseSource(typeof(WithContainment), "ConstructorCounts")]
-        public void Constroctor(int count)
-        {
-            var intervals = GenerateIntervals(count);
-
-            var sw = new Stopwatch();
-
-            for (var i = 0; i < Repetitions; i++)
-            {
-                intervals.Shuffle();
-                sw.Start();
-                Intervaled = Factory(intervals);
-                sw.Stop();
-            }
-
-            sw.Stop();
-            Console.WriteLine("Average creation time for {0} intervals: {1} ms", intervals.Length, sw.ElapsedMilliseconds / Repetitions);
-        }
-
-        public static int[] ConstructorCounts = new[]
-            {
-                100000,
-                200000,
-                300000,
-                400000,
-                500000,
-                600000,
-                700000,
-                800000,
-                900000,
-                1000000
-            };
-    }
-
-    class LCList_WithoutContainment : WithoutContainment
-    {
-        protected override IIntervaled<int> Factory(IEnumerable<IInterval<int>> intervals)
-        {
-            return new LayeredContainmentList<int>(intervals);
-        }
-    }
-
-    class NCList_WithoutContainment : WithoutContainment
-    {
-        protected override IIntervaled<int> Factory(IEnumerable<IInterval<int>> intervals)
-        {
-            return new NestedContainmentList<int>(intervals);
-        }
-    }
-
-    class SIT_WithoutContainment : WithoutContainment
-    {
-        protected override IIntervaled<int> Factory(IEnumerable<IInterval<int>> intervals)
-        {
-            return new StaticIntervalTree<int>(intervals);
-        }
-    }
-
-    class LCList_WithoutContainmentOrOverlaps : WithoutContainmentOrOverlaps
-    {
-        protected override IIntervaled<int> Factory(IEnumerable<IInterval<int>> intervals)
-        {
-            return new LayeredContainmentList<int>(intervals);
-        }
-    }
-
-    class NCList_WithoutContainmentOrOverlaps : WithoutContainmentOrOverlaps
-    {
-        protected override IIntervaled<int> Factory(IEnumerable<IInterval<int>> intervals)
-        {
-            return new NestedContainmentList<int>(intervals);
-        }
-    }
-
-    class SIT_WithoutContainmentOrOverlaps : WithoutContainmentOrOverlaps
-    {
-        protected override IIntervaled<int> Factory(IEnumerable<IInterval<int>> intervals)
-        {
-            return new StaticIntervalTree<int>(intervals);
-        }
-    }
-
-    class LCList_WithContainment : WithContainment
-    {
-        protected override IIntervaled<int> Factory(IEnumerable<IInterval<int>> intervals)
-        {
-            return new LayeredContainmentList<int>(intervals);
-        }
-    }
-
-    class NCList_WithContainment : WithContainment
-    {
-        protected override IIntervaled<int> Factory(IEnumerable<IInterval<int>> intervals)
-        {
-            return new NestedContainmentList<int>(intervals);
-        }
-    }
-
-    class SIT_WithContainment : WithContainment
-    {
-        protected override IIntervaled<int> Factory(IEnumerable<IInterval<int>> intervals)
-        {
-            return new StaticIntervalTree<int>(intervals);
-        }
-    }
-
-    class LCList_ContainmentOnly : ContainmentOnly
-    {
-        protected override IIntervaled<int> Factory(IEnumerable<IInterval<int>> intervals)
-        {
-            return new LayeredContainmentList<int>(intervals);
-        }
-    }
-
-    class NCList_ContainmentOnly : ContainmentOnly
-    {
-        protected override IIntervaled<int> Factory(IEnumerable<IInterval<int>> intervals)
-        {
-            return new NestedContainmentList<int>(intervals);
-        }
-    }
-
-    class SIT_ContainmentOnly : ContainmentOnly
-    {
-        protected override IIntervaled<int> Factory(IEnumerable<IInterval<int>> intervals)
-        {
-            return new StaticIntervalTree<int>(intervals);
-        }
-    }
-
-    class Benchmarker
-    {
-        [Test, Ignore]
-        public void Construction()
-        {
-            var intervals = generateRandomIntervals(1000000, 10000000);
-            var count = 10;
-
-            var sw = Stopwatch.StartNew();
-            for (int i = 0; i < count; i++)
-            {
-                var intervaled = new NestedContainmentList<int>(intervals);
-            }
-            sw.Stop();
-
-            Console.WriteLine("Creation time: " + (sw.ElapsedMilliseconds / count));
-        }
-
-        public static IEnumerable<IInterval<int>> generateRandomIntervals(int count, int width)
-        {
-            var size = count / 5;
-
-            var list = new ArrayList<IInterval<int>>(count);
-            var random = new Random();
-
-            var lengths = new[] { 1, 10, 100, 1000, 10000 };
-
-            foreach (var length in lengths)
-            {
-                for (int i = 0; i < size; i++)
-                {
-                    var low = random.Next(width);
-                    list.Add(new IntervalBase<int>(low, low + length));
-                }
-            }
-
-            return list;
-        }
-    }
-}
+﻿using System;
+using System.Collections.Generic;
+using System.Diagnostics;
+using C5.intervaled;
+using NUnit.Framework;
+using System.Linq;
+
+namespace C5.Tests.intervaled
+{
+    public static class Utils
+    {
+        public static void Shuffle<T>(this T[] list)
+        {
+            var random = new Random();
+            var n = list.Length;
+            while (--n > 0)
+                list.Swap(random.Next(n + 1), n);
+        }
+
+        public static void Swap<T>(this T[] list, int i, int j)
+        {
+            var tmp = list[i];
+            list[i] = list[j];
+            list[j] = tmp;
+        }
+    }
+
+    abstract class WithoutContainment
+    {
+        protected IIntervaled<int> Intervaled;
+        private const int Repetitions = 5000000;
+
+        protected abstract IIntervaled<int> Factory(IEnumerable<IInterval<int>> intervals);
+
+        public IInterval<int>[] GenerateIntervals(int count)
+        {
+            var intervals = new IInterval<int>[count];
+
+            for (var i = 0; i < count; i++)
+                intervals[i] = new IntervalBase<int>(i, i + 5);
+
+            return intervals;
+        }
+
+        [Test, TestCaseSource(typeof(WithoutContainment), "ConstructorCounts")]
+        public void Constroctor(int count)
+        {
+            var intervals = GenerateIntervals(count);
+
+            var sw = new Stopwatch();
+
+            for (var i = 0; i < Repetitions; i++)
+            {
+                intervals.Shuffle();
+                sw.Start();
+                Intervaled = Factory(intervals);
+                sw.Stop();
+            }
+
+            sw.Stop();
+            Console.WriteLine("Average creation time for {0} intervals: {1} ms", intervals.Length, sw.ElapsedMilliseconds / Repetitions);
+        }
+
+        public static int[] ConstructorCounts = new[]
+            {
+                100000,
+                200000,
+                300000,
+                400000,
+                500000,
+                600000,
+                700000,
+                800000,
+                900000,
+                1000000
+            };
+    }
+
+    abstract class WithoutContainmentOrOverlaps
+    {
+        protected IIntervaled<int> Intervaled;
+        private const int Repetitions = 200;
+
+        protected abstract IIntervaled<int> Factory(IEnumerable<IInterval<int>> intervals);
+
+        public IInterval<int>[] GenerateIntervals(int count = 1000000)
+        {
+            var intervals = new IInterval<int>[count];
+
+            for (var i = 0; i < count; i++)
+                intervals[i] = new IntervalBase<int>(i * 2, i * 2 + 1);
+
+            return intervals;
+        }
+
+        [Test, TestCaseSource(typeof(WithoutContainmentOrOverlaps), "ConstructorCounts")]
+        public void Constroctor(int count)
+        {
+            var intervals = GenerateIntervals(count);
+
+            var sw = new Stopwatch();
+
+            for (var i = 0; i < Repetitions; i++)
+            {
+                intervals.Shuffle();
+                sw.Start();
+                Intervaled = Factory(intervals);
+                sw.Stop();
+            }
+
+            sw.Stop();
+            Console.WriteLine("Average creation time for {0} intervals: {1} ms", intervals.Length, sw.ElapsedMilliseconds / Repetitions);
+        }
+
+        public static int[] ConstructorCounts = new[]
+            {
+                100000,
+                200000,
+                300000,
+                400000,
+                500000,
+                600000,
+                700000,
+                800000,
+                900000,
+                1000000
+            };
+
+        [Test, TestCaseSource(typeof(WithoutContainment), "ConstructorCounts")]
+        public void Stabbing(int count)
+        {
+            Intervaled = Factory(GenerateIntervals(count));
+
+            var span = Intervaled.Span;
+            var step = (float) (span.High - span.Low) / Repetitions;
+            var sw = new Stopwatch();
+            sw.Start();
+
+            for (var i = 0; i < Repetitions; i++)
+            {
+                // var query =; // random.Next(span.Low, span.High);
+                Intervaled.FindOverlaps((int) (step * i)).Count();
+            }
+            sw.Stop();
+
+            Console.WriteLine("Average creation time for {0} intervals: {1} ms", Intervaled.Count, (float) sw.ElapsedMilliseconds / Repetitions);
+        }
+    }
+
+    abstract class ContainmentOnly
+    {
+        protected IIntervaled<int> Intervaled;
+        private const int Repetitions = 1;
+
+        protected abstract IIntervaled<int> Factory(IEnumerable<IInterval<int>> intervals);
+
+        public IInterval<int>[] GenerateIntervals(int count = 1000000)
+        {
+            var intervals = new IInterval<int>[count];
+            var mid = count / 2;
+
+            for (var i = 0; i < count; i++)
+                intervals[i] = new IntervalBase<int>(mid - i, mid + i + 1);
+
+            return intervals;
+        }
+
+        [Test, TestCaseSource(typeof(ContainmentOnly), "ConstructorCounts")]
+        public void Constroctor(int count)
+        {
+            var intervals = GenerateIntervals(count);
+
+            var sw = new Stopwatch();
+
+            for (var i = 0; i < Repetitions; i++)
+            {
+                intervals.Shuffle();
+                sw.Start();
+                Intervaled = Factory(intervals);
+                sw.Stop();
+            }
+
+            sw.Stop();
+            Console.WriteLine("Average creation time for {0} intervals: {1} ms", intervals.Length, sw.ElapsedMilliseconds / Repetitions);
+        }
+
+        public static int[] ConstructorCounts = new[]
+            {
+                100000,
+                200000,
+                300000,
+                400000,
+                500000,
+                600000,
+                700000,
+                800000,
+                900000,
+                1000000
+            };
+    }
+
+    abstract class WithContainment
+    {
+        protected IIntervaled<int> Intervaled;
+        private const int Repetitions = 1;
+
+        protected abstract IIntervaled<int> Factory(IEnumerable<IInterval<int>> intervals);
+
+        public IInterval<int>[] GenerateIntervals(int count = 1000000)
+        {
+            var intervals = new IInterval<int>[count];
+            var mid = 0;
+
+            for (int i = 0; i < count / 5; i++)
+            {
+                mid = i * 5;
+                for (var j = 0; j < 5; j++)
+                    intervals[mid + j] = new IntervalBase<int>(mid - j, mid + j + 1);
+            }
+
+            return intervals;
+        }
+
+        [Test, TestCaseSource(typeof(WithContainment), "ConstructorCounts")]
+        public void Constroctor(int count)
+        {
+            var intervals = GenerateIntervals(count);
+
+            var sw = new Stopwatch();
+
+            for (var i = 0; i < Repetitions; i++)
+            {
+                intervals.Shuffle();
+                sw.Start();
+                Intervaled = Factory(intervals);
+                sw.Stop();
+            }
+
+            sw.Stop();
+            Console.WriteLine("Average creation time for {0} intervals: {1} ms", intervals.Length, sw.ElapsedMilliseconds / Repetitions);
+        }
+
+        public static int[] ConstructorCounts = new[]
+            {
+                100000,
+                200000,
+                300000,
+                400000,
+                500000,
+                600000,
+                700000,
+                800000,
+                900000,
+                1000000
+            };
+    }
+
+    class LCList_WithoutContainment : WithoutContainment
+    {
+        protected override IIntervaled<int> Factory(IEnumerable<IInterval<int>> intervals)
+        {
+            return new LayeredContainmentList<int>(intervals);
+        }
+    }
+
+    class NCList_WithoutContainment : WithoutContainment
+    {
+        protected override IIntervaled<int> Factory(IEnumerable<IInterval<int>> intervals)
+        {
+            return new NestedContainmentList<int>(intervals);
+        }
+    }
+
+    class SIT_WithoutContainment : WithoutContainment
+    {
+        protected override IIntervaled<int> Factory(IEnumerable<IInterval<int>> intervals)
+        {
+            return new StaticIntervalTree<int>(intervals);
+        }
+    }
+
+    class LCList_WithoutContainmentOrOverlaps : WithoutContainmentOrOverlaps
+    {
+        protected override IIntervaled<int> Factory(IEnumerable<IInterval<int>> intervals)
+        {
+            return new LayeredContainmentList<int>(intervals);
+        }
+    }
+
+    class NCList_WithoutContainmentOrOverlaps : WithoutContainmentOrOverlaps
+    {
+        protected override IIntervaled<int> Factory(IEnumerable<IInterval<int>> intervals)
+        {
+            return new NestedContainmentList<int>(intervals);
+        }
+    }
+
+    class SIT_WithoutContainmentOrOverlaps : WithoutContainmentOrOverlaps
+    {
+        protected override IIntervaled<int> Factory(IEnumerable<IInterval<int>> intervals)
+        {
+            return new StaticIntervalTree<int>(intervals);
+        }
+    }
+
+    class LCList_WithContainment : WithContainment
+    {
+        protected override IIntervaled<int> Factory(IEnumerable<IInterval<int>> intervals)
+        {
+            return new LayeredContainmentList<int>(intervals);
+        }
+    }
+
+    class NCList_WithContainment : WithContainment
+    {
+        protected override IIntervaled<int> Factory(IEnumerable<IInterval<int>> intervals)
+        {
+            return new NestedContainmentList<int>(intervals);
+        }
+    }
+
+    class SIT_WithContainment : WithContainment
+    {
+        protected override IIntervaled<int> Factory(IEnumerable<IInterval<int>> intervals)
+        {
+            return new StaticIntervalTree<int>(intervals);
+        }
+    }
+
+    class LCList_ContainmentOnly : ContainmentOnly
+    {
+        protected override IIntervaled<int> Factory(IEnumerable<IInterval<int>> intervals)
+        {
+            return new LayeredContainmentList<int>(intervals);
+        }
+    }
+
+    class NCList_ContainmentOnly : ContainmentOnly
+    {
+        protected override IIntervaled<int> Factory(IEnumerable<IInterval<int>> intervals)
+        {
+            return new NestedContainmentList<int>(intervals);
+        }
+    }
+
+    class SIT_ContainmentOnly : ContainmentOnly
+    {
+        protected override IIntervaled<int> Factory(IEnumerable<IInterval<int>> intervals)
+        {
+            return new StaticIntervalTree<int>(intervals);
+        }
+    }
+
+    class Benchmarker
+    {
+        [Test, Ignore]
+        public void Construction()
+        {
+            var intervals = generateRandomIntervals(1000000, 10000000);
+            var count = 10;
+
+            var sw = Stopwatch.StartNew();
+            for (int i = 0; i < count; i++)
+            {
+                var intervaled = new NestedContainmentList<int>(intervals);
+            }
+            sw.Stop();
+
+            Console.WriteLine("Creation time: " + (sw.ElapsedMilliseconds / count));
+        }
+
+        public static IEnumerable<IInterval<int>> generateRandomIntervals(int count, int width)
+        {
+            var size = count / 5;
+
+            var list = new ArrayList<IInterval<int>>(count);
+            var random = new Random();
+
+            var lengths = new[] { 1, 10, 100, 1000, 10000 };
+
+            foreach (var length in lengths)
+            {
+                for (int i = 0; i < size; i++)
+                {
+                    var low = random.Next(width);
+                    list.Add(new IntervalBase<int>(low, low + length));
+                }
+            }
+
+            return list;
+        }
+    }
+}