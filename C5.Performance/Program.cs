--- conflicted
+++ resolved
@@ -1,21 +1,16 @@
-﻿using System;
-using C5.intervals;
-using C5.Tests.intervals;
-
-namespace C5.Performance
-{
-    public class Program
-    {
-        public static void Main(string[] args)
-        {
-<<<<<<< HEAD
-            var ibs = new IBSProfiling();
-            ibs.MultipleProfilingRuns();
-=======
-            var intervals = BenchmarkTestCases.DataSetB((int) Math.Pow(2, 13));
-            intervals.Shuffle();
-            new IntervalBinarySearchTree<int>(intervals);
->>>>>>> f4a44af6
-        }
-    }
+﻿using System;
+using C5.intervals;
+using C5.Tests.intervals;
+
+namespace C5.Performance
+{
+    public class Program
+    {
+        public static void Main(string[] args)
+        {
+            var intervals = BenchmarkTestCases.DataSetB((int) Math.Pow(2, 13));
+            intervals.Shuffle();
+            new IntervalBinarySearchTree<int>(intervals);
+        }
+    }
 }